--- conflicted
+++ resolved
@@ -1,382 +1,295 @@
-from collections import Sequence
-
-from eelbrain import NDVar, combine
-from mne import Covariance
-import numpy as np
-
-from ._model import DstRF, REG_Data
-
-
-DEFAULT_MUs = np.logspace(-3, -1, 7)
-
-
-def dstrf(meg, stim, lead_field, noise, tstart=0, tstop=0.5, nlevels=1,
-          n_iter=10, n_iterc=10, n_iterf=100, normalize=None, in_place=None,
-          mu='auto', tol=1e-3, verbose=False, n_splits=3, n_workers=None,
-          use_ES=False, **kwargs):
-    """One shot function for cortical TRF localization
-
-    Estimate both TRFs and source variance from the observed MEG data by solving
-    the Bayesian optimization problem mentioned in the paper _[1].
-    .. [1] P. Das, C. Brodbeck, J. Z. Simon, B. Babadi, Cortical Localization of the
-    Auditory Temporal Response Function from MEG via Non-Convex Optimization;
-    2018 Asilomar Conference on Signals, Systems, and Computers, Oct. 28–31,
-    Pacific Grove, CA(invited).
-
-    Parameters
-    ----------
-    meg :  NDVar ([case,] sensor, time) or list of such NDVars
-        If multiple trials are the same length they can be specified as
-        :class:`NDVar` with case dimension, if they are different length they
-        can be supplied as list.
-    stim : NDVar ([case, dim,] time) or (nested) list of such NDVars
-        One or multiple predictors corresponding to each item in ``meg``.
-    lead_field : NDVar
-        forward solution a.k.a. lead_field matrix.
-    noise : mne.Covariance | NDVar | ndarray
-        The empty room noise covariance, or data from which to compute it as
-        :class:`NDVar`.
-    tstart : float
-        Start of the TRF in seconds.
-    tstop : float
-        Stop of the TRF in seconds.
-    nlevels : int
-        Decides the density of Gabor atoms. Bigger nlevel -> less dense basis.
-        By default it is set to `1`. `nlevesl > 2` should be used with caution.
-    n_iter : int
-        Number of out iterations of the algorithm, by default set to 10.
-    n_iterc : int
-        Number of Champagne iterations within each outer iteration, by default set to 10.
-    n_iterf : int
-        Number of FASTA iterations within each outer iteration, by default set to 100.
-    normalize : bool | 'l2' | 'l1'
-        Scale ``stim`` before model fitting: subtract the mean and divide by
-        the standard deviation (when ``nomrmalize='l2'`` or ``normalize=True``)
-        or the mean absolute value (when ``normalize='l1'``). By default,
-         ``normalize=None`` it leaves ``stim`` data untouched.
-    in_place: bool
-        With ``in_place=False`` (default) the original ``meg`` and ``stims`` are left untouched;
-        use ``in_place=True`` to save memory by using the original ``meg`` and ``stim``.
-    mu : 'auto' or ndarray or list or tuple
-        Choice of regularizer parameter. By default ``mu='auto'`` performs crossvalidation
-        to choose optimal one, from the range
-                ``np.logspace(-3, -1, 7)``.
-        Additionally, user can choose to pass a range over which the cross-validation will be done.
-        If a single choice if passed, model corresponding to that value is returned.
-    tol : float
-        Tolerance factor deciding stopping criterion for the overall algorithm. The iterations
-        are stooped when ``norm(trf_new - trf_old)/norm(trf_old) < tol`` condition is met.
-        By default ``tol=1e-3``.
-    verbose : boolean
-        if True prints intermediate results, by default False.
-    n_splits : int
-        number of cross-validation folds. By default it uses 3-fold cross-validation.
-    n_workers : int (optional)
-        number of workers to spawn for cross-validation. If None, it will use ``cpu_count/2``.
-    use_ES : Boolean (optional)
-        use estimation stability criterion _[2] to choose the best ``mu``. (False, by default)
-        ..[2] Lim, Chinghway, and Bin Yu. "Estimation stability with cross-validation (ESCV)."
-        Journal of Computational and Graphical Statistics 25.2 (2016): 464-492.
-
-    Returns
-    -------
-    trf : NDVar
-        TRF estimate
-    model : DstRF
-        The full model
-
-    Examples
-    --------
-    MEG data ``y`` with dimensions (case, sensor, time) and predictor ``x``
-    with dimensions (case, time)::
-
-        dstrf(y, x, fwd, cov)
-
-    ``x`` can always also have an additional predictor dimension, for example,
-    if ``x`` represents a spectrogram: (case, frequency, time). The case
-    dimension is optional, i.e. a single contiguous data segment is also
-    accepted, but the case dimension should always match between ``y`` and
-    ``x``.
-
-    Multiple distinct predictor variables can be supplied as list; e.g., when
-    modeling simultaneous responses to an attended and an unattended stimulus
-    with ``x_attended`` and ``x_unattended``::
-
-        dstrf(y, [x_attended, x_unattended], fwd, cov)
-
-    Multiple data segments can also be specified as list. E.g., if ``y1`` and
-    ``y2`` are responses to stimuli ``x1`` and ``x2``, respoectively::
-
-        dstrf([y1, y2], [x1, x2], fwd, cov)
-
-    And with multiple predictors::
-
-        dstrf([y1, y2], [[x1_attended, x1_unattended], [x2_attended, x2_unattended]], fwd, cov)
-
-    """
-    # Note this before turning stim into lists
-    stim_is_single = isinstance(stim, NDVar) if isinstance(meg, NDVar) else isinstance(stim[0], NDVar)
-
-    if isinstance(meg, NDVar):
-        megs = (meg,)
-        stims = (stim,)
-    elif isinstance(meg, Sequence):
-        megs = meg
-        stims = stim
-    else:
-        raise TypeError(f"meg={meg!r}")
-
-    # normalize=True defaults to 'l2'
-    if normalize is True:
-        normalize = 'l2'
-    elif isinstance(normalize, str):
-        if normalize not in ('l1', 'l2'):
-            raise ValueError(f"normalize={normalize!r}, need bool or 'l1' or 'l2'")
-    else:
-        raise TypeError(f"normalize={normalize!r}, need bool or str")
-
-    # data copy?
-    if not isinstance(in_place, bool):
-        raise TypeError(f"in_place={in_place!r}, need bool or None")
-
-    if normalize:  # screens False, None
-        if isinstance(normalize, bool):  # normalize=True defaults to 'l2'
-            normalize = 'l2'
-        elif isinstance(normalize, str):
-            if normalize not in ('l1', 'l2'):
-                raise ValueError(f"normalize={normalize!r}, need bool or \'l1\' or \'l2\'")
-        else:
-            raise TypeError(f"normalize={normalize!r}, need bool or str")
-<<<<<<< HEAD
-        s_baseline, s_scale = get_scaling(stims, normalize)
-    else:
-        s_baseline, s_scale = (None, None)
-
-    # Call `REG_Data.add_data` once for each contiguous segment of MEG data
-    ds = REG_Data(tstart, tstop, nlevels, s_baseline, s_scale, stim_is_single)
-    for r, ss in iter_data(megs, stims):
-        if normalize:
-            if not in_place:
-                ss = [s.copy() for s in ss]
-            # for s, m, scale in zip(ss, s_baseline, s_scale):
-            #     s -= m
-            #     s /= scale
-        ds.add_data(r, ss)
-    import ipdb
-    ipdb.set_trace()
-    # TODO: make this less hacky when fixing normalization (iter_data() always turns stim into lists)
-    # ds._stim_is_single = isinstance(stim, NDVar) if isinstance(meg, NDVar) else isinstance(stim[0], NDVar)
-=======
-        m, s_scale = get_scaling(meg, stim, normalize)
-    else:
-        m, s_scale = (0, 1)
-
-    # Call `REG_Data.add_data` once for each contiguous segment of MEG data
-    for r, s in iter_data(meg, stim):
-        if not in_place:
-            s = s.copy()
-            r = r.copy()
-            s.x -= m[:, np.newaxis]
-            s.x /= s_scale[:, np.newaxis]
-            print(s.norm('time'))
->>>>>>> b8bbd989
-
-    # noise covariance
-    if isinstance(noise, NDVar):
-        er = noise.get_data(('sensor', 'time'))
-        noise_cov = np.dot(er, er.T) / er.shape[1]
-    elif isinstance(noise, Covariance):
-        # check for channel mismatch
-        chs_noise = set(noise.ch_names)
-        chs_data = set(ds.sensor_dim.names)
-        chs_both = sorted(chs_noise.intersection(chs_data))
-        if len(chs_both) < len(chs_data):
-            missing = sorted(chs_data.difference(chs_noise))
-            raise NotImplementedError(f"Noise covariance is missing data for sensors {', '.join(missing)}")
-        else:
-            assert np.all(ds.sensor_dim.names == chs_both)
-        if len(chs_both) < len(chs_noise):
-            index = np.array([noise.ch_names.index(ch) for ch in chs_both])
-            noise_cov = noise.data[index[:, np.newaxis], index]
-        else:
-            assert noise.ch_names == chs_both
-            noise_cov = noise.data
-    elif isinstance(noise, np.ndarray):
-        n = len(ds.sensor_dim)
-        if noise.shape == (n, n):
-            noise_cov = noise
-        else:
-            raise ValueError(f'noise = array of shape {noise.shape}; should be {(n, n)}')
-    else:
-        raise TypeError(f'noise={noise!r}')
-
-    # Regularizer Choice
-    if isinstance(mu, (tuple, list, np.ndarray)):
-        if len(mu) > 1:
-            mus = mu
-            do_crossvalidation = True
-        else:
-            mus = None
-            do_crossvalidation = False
-    elif isinstance(mu, float):
-        mus = None
-        do_crossvalidation = False
-    elif mu == 'auto':
-        mus = 'auto'
-        do_crossvalidation = True
-    else:
-        raise ValueError(f"invalid mu={mu!r}, supports tuple, list, np.ndarray or scalar float"
-                         f"optionally, may be left 'auto' if not sure!")
-
-    if lead_field.get_dim('sensor') != ds.sensor_dim:
-        lead_field = lead_field.sub(sensor=ds.sensor_dim)
-
-    model = DstRF(lead_field, noise_cov, n_iter=n_iter, n_iterc=n_iterc, n_iterf=n_iterf)
-    model.fit(ds, mu, do_crossvalidation, tol, verbose, mus=mus, n_splits=n_splits,
-              n_workers=n_workers, use_ES=use_ES, ** kwargs)
-    return model
-
-
-<<<<<<< HEAD
-def iter_data(megs, stims):
-    """Iterate over data as ``meg, (stim1, ...)`` tuples"""
-    for meg, stim in zip(megs, stims):
-        if meg.has_case:
-            # assume stim has case too
-            if isinstance(stim, NDVar):
-                # single stim
-                assert stim.has_case and len(stim) == len(meg)
-                for meg_trial, stim_trial in zip(meg, stim):
-                    yield meg_trial, (stim_trial,)
-            else:
-                # sequence stim
-                assert all(s.has_case for s in stim)
-                assert all(len(s) == len(meg) for s in stim)
-                for meg_trial, *stims_trial in zip(meg, *stim):
-                    yield meg_trial, stims_trial
-=======
-def iter_data(meg, stim):
-    if isinstance(meg, list):
-        if isinstance(stim, list):
-            if isinstance(stim[0], NDVar):
-                for meg_, *stim_ in zip(meg, stim):
-                    time_dim = meg_.get_dim('time')
-                    if any(r_.get_dim('time') != time_dim for r_ in stim_):
-                        raise ValueError("Not all NDVars have the same time dimension")
-                    yield (meg_, combine(stim_))
-            else:
-                for meg_, *stim_ in zip(meg, stim):
-                    time_dim = meg_.get_dim('time')
-                    if any(r_.get_dim('time') != time_dim for r_ in stim_):
-                        raise ValueError("Not all NDVars have the same time dimension")
-                    yield (meg_, combine(stim_))
-        else:
-            raise ValueError(f'Invalid data format {stim}: if meg is a list of NDVar'
-                             ', stim must be a list of NDVars')
-    elif isinstance(meg, NDVar):
-        time_dim = meg.get_dim('time')
-        if isinstance(stim, list):
-            for meg_, *stim_ in zip(meg, *stim):
-                if any(r_.get_dim('time') != time_dim for r_ in stim_):
-                    raise ValueError("Not all NDVars have the same time dimension")
-                yield (meg_, combine(stim_))
->>>>>>> b8bbd989
-        elif isinstance(stim, NDVar):
-            yield meg, (stim,)
-        else:
-            yield meg, stim
-
-
-def get_scaling(stims, normalize):
-    temp_m = []
-    temp_s = []
-    for stim_ in stims:
-        m = _get_baseline(stim_)
-        temp_m.append(m)
-    m = np.array(temp_m).mean(axis=0)
-
-    for stim_ in stims:
-        s = _get_scale(stim_, m, normalize)
-        temp_s.append(s)
-    temp_s = np.array(temp_s)
-
-    if normalize == 'l1':
-        scaling = temp_s.mean(axis=0)
-    else:
-<<<<<<< HEAD
-        scaling = (temp_s ** 2).mean(axis=0) ** 0.5
-=======
-        raise ValueError(f'Invalid data format {meg}: Expected NDVar or list of NDVars')
-
-
-def get_scaling(meg, stim, normalize):
-    if isinstance(meg, list):
-        temp_m = []
-        temp_s = []
-        for stim_ in stim:
-            m, s = _get_scaling(stim_, normalize)
-            temp_m.append(m)
-            temp_s.append(s)
-        temp_m = np.array(temp_m)
-        temp_s = np.array(temp_s)
-        m = temp_m.mean(axis=-1)
-        if normalize == 'l1':
-            scaling = temp_s.mean(axis=-1)
-        else:
-            scaling = (temp_s ** 2).mean(axis=-1) ** 0.5
-    else:
-        m, scaling = _get_scaling(stim, normalize)
->>>>>>> b8bbd989
-
-    return m, scaling
-
-
-<<<<<<< HEAD
-def _get_baseline(stim):
-    if isinstance(stim, NDVar):
-        stim = [stim, ]
-    m = np.zeros(len(stim))
-    for i, stim_ in enumerate(stim):
-        m[i] = stim_.mean()
-    return m
-
-
-def _get_scale(stim, baseline, normalize):
-    if isinstance(stim, NDVar):
-        stim = [stim, ]
-    scaling = np.zeros(len(stim))
-    for i, (stim_, m) in enumerate(zip(stim, baseline)):
-        if normalize == 'l1':
-            temp = (stim_ - m).abs().mean('time')
-=======
-def _get_scaling(stim, normalize):
-    if isinstance(stim, NDVar):
-        stim = [stim, ]
-    m = np.zeros(len(stim))
-    scaling = np.zeros(len(stim))
-    for i, stim_ in enumerate(stim):
-        m[i] = stim_.mean()
-        if normalize == 'l1':
-            temp = (stim_ - m[i]).abs().mean('time')
->>>>>>> b8bbd989
-            if stim_.has_case:
-                scaling[i] = temp.mean()
-            else:
-                scaling[i] = temp
-        else:
-<<<<<<< HEAD
-            temp = ((stim_ - m) ** 2).mean('time')
-=======
-            temp = ((stim_ - m[i]) ** 2).mean('time')
->>>>>>> b8bbd989
-            if stim_.has_case:
-                scaling[i] = temp.mean() ** 0.5
-            else:
-                scaling[i] = temp ** 0.5
-<<<<<<< HEAD
-    return scaling
-
-=======
-    return m, scaling
-
->>>>>>> b8bbd989
+from collections import Sequence
+
+from eelbrain import NDVar, combine
+from mne import Covariance
+import numpy as np
+
+from ._model import DstRF, REG_Data
+
+
+DEFAULT_MUs = np.logspace(-3, -1, 7)
+
+
+def dstrf(meg, stim, lead_field, noise, tstart=0, tstop=0.5, nlevels=1,
+          n_iter=10, n_iterc=10, n_iterf=100, normalize=None, in_place=None,
+          mu='auto', tol=1e-3, verbose=False, n_splits=3, n_workers=None,
+          use_ES=False, **kwargs):
+    """One shot function for cortical TRF localization
+
+    Estimate both TRFs and source variance from the observed MEG data by solving
+    the Bayesian optimization problem mentioned in the paper _[1].
+    .. [1] P. Das, C. Brodbeck, J. Z. Simon, B. Babadi, Cortical Localization of the
+    Auditory Temporal Response Function from MEG via Non-Convex Optimization;
+    2018 Asilomar Conference on Signals, Systems, and Computers, Oct. 28–31,
+    Pacific Grove, CA(invited).
+
+    Parameters
+    ----------
+    meg :  NDVar ([case,] sensor, time) or list of such NDVars
+        If multiple trials are the same length they can be specified as
+        :class:`NDVar` with case dimension, if they are different length they
+        can be supplied as list.
+    stim : NDVar ([case, dim,] time) or (nested) list of such NDVars
+        One or multiple predictors corresponding to each item in ``meg``.
+    lead_field : NDVar
+        forward solution a.k.a. lead_field matrix.
+    noise : mne.Covariance | NDVar | ndarray
+        The empty room noise covariance, or data from which to compute it as
+        :class:`NDVar`.
+    tstart : float
+        Start of the TRF in seconds.
+    tstop : float
+        Stop of the TRF in seconds.
+    nlevels : int
+        Decides the density of Gabor atoms. Bigger nlevel -> less dense basis.
+        By default it is set to `1`. `nlevesl > 2` should be used with caution.
+    n_iter : int
+        Number of out iterations of the algorithm, by default set to 10.
+    n_iterc : int
+        Number of Champagne iterations within each outer iteration, by default set to 10.
+    n_iterf : int
+        Number of FASTA iterations within each outer iteration, by default set to 100.
+    normalize : bool | 'l2' | 'l1'
+        Scale ``stim`` before model fitting: subtract the mean and divide by
+        the standard deviation (when ``nomrmalize='l2'`` or ``normalize=True``)
+        or the mean absolute value (when ``normalize='l1'``). By default,
+         ``normalize=None`` it leaves ``stim`` data untouched.
+    in_place: bool
+        With ``in_place=False`` (default) the original ``meg`` and ``stims`` are left untouched;
+        use ``in_place=True`` to save memory by using the original ``meg`` and ``stim``.
+    mu : 'auto' or ndarray or list or tuple
+        Choice of regularizer parameter. By default ``mu='auto'`` performs crossvalidation
+        to choose optimal one, from the range
+                ``np.logspace(-3, -1, 7)``.
+        Additionally, user can choose to pass a range over which the cross-validation will be done.
+        If a single choice if passed, model corresponding to that value is returned.
+    tol : float
+        Tolerance factor deciding stopping criterion for the overall algorithm. The iterations
+        are stooped when ``norm(trf_new - trf_old)/norm(trf_old) < tol`` condition is met.
+        By default ``tol=1e-3``.
+    verbose : boolean
+        if True prints intermediate results, by default False.
+    n_splits : int
+        number of cross-validation folds. By default it uses 3-fold cross-validation.
+    n_workers : int (optional)
+        number of workers to spawn for cross-validation. If None, it will use ``cpu_count/2``.
+    use_ES : Boolean (optional)
+        use estimation stability criterion _[2] to choose the best ``mu``. (False, by default)
+        ..[2] Lim, Chinghway, and Bin Yu. "Estimation stability with cross-validation (ESCV)."
+        Journal of Computational and Graphical Statistics 25.2 (2016): 464-492.
+
+    Returns
+    -------
+    trf : NDVar
+        TRF estimate
+    model : DstRF
+        The full model
+
+    Examples
+    --------
+    MEG data ``y`` with dimensions (case, sensor, time) and predictor ``x``
+    with dimensions (case, time)::
+
+        dstrf(y, x, fwd, cov)
+
+    ``x`` can always also have an additional predictor dimension, for example,
+    if ``x`` represents a spectrogram: (case, frequency, time). The case
+    dimension is optional, i.e. a single contiguous data segment is also
+    accepted, but the case dimension should always match between ``y`` and
+    ``x``.
+
+    Multiple distinct predictor variables can be supplied as list; e.g., when
+    modeling simultaneous responses to an attended and an unattended stimulus
+    with ``x_attended`` and ``x_unattended``::
+
+        dstrf(y, [x_attended, x_unattended], fwd, cov)
+
+    Multiple data segments can also be specified as list. E.g., if ``y1`` and
+    ``y2`` are responses to stimuli ``x1`` and ``x2``, respoectively::
+
+        dstrf([y1, y2], [x1, x2], fwd, cov)
+
+    And with multiple predictors::
+
+        dstrf([y1, y2], [[x1_attended, x1_unattended], [x2_attended, x2_unattended]], fwd, cov)
+
+    """
+    # Note this before turning stim into lists
+    stim_is_single = isinstance(stim, NDVar) if isinstance(meg, NDVar) else isinstance(stim[0], NDVar)
+
+    if isinstance(meg, NDVar):
+        megs = (meg,)
+        stims = (stim,)
+    elif isinstance(meg, Sequence):
+        megs = meg
+        stims = stim
+    else:
+        raise TypeError(f"meg={meg!r}")
+
+    # normalize=True defaults to 'l2'
+    if normalize is True:
+        normalize = 'l2'
+    elif isinstance(normalize, str):
+        if normalize not in ('l1', 'l2'):
+            raise ValueError(f"normalize={normalize!r}, need bool or 'l1' or 'l2'")
+    else:
+        raise TypeError(f"normalize={normalize!r}, need bool or str")
+
+    # data copy?
+    if not isinstance(in_place, bool):
+        raise TypeError(f"in_place={in_place!r}, need bool or None")
+
+    if normalize:  # screens False, None
+        if isinstance(normalize, bool):  # normalize=True defaults to 'l2'
+            normalize = 'l2'
+        elif isinstance(normalize, str):
+            if normalize not in ('l1', 'l2'):
+                raise ValueError(f"normalize={normalize!r}, need bool or \'l1\' or \'l2\'")
+        else:
+            raise TypeError(f"normalize={normalize!r}, need bool or str")
+
+        s_baseline, s_scale = get_scaling(stims, normalize)
+    else:
+        s_baseline, s_scale = (None, None)
+
+    # Call `REG_Data.add_data` once for each contiguous segment of MEG data
+    ds = REG_Data(tstart, tstop, nlevels, s_baseline, s_scale, stim_is_single)
+    for r, ss in iter_data(megs, stims):
+        if normalize:
+            if not in_place:
+                ss = [s.copy() for s in ss]
+            # for s, m, scale in zip(ss, s_baseline, s_scale):
+            #     s -= m
+            #     s /= scale
+        ds.add_data(r, ss)
+
+    # TODO: make this less hacky when fixing normalization (iter_data() always turns stim into lists)
+    # ds._stim_is_single = isinstance(stim, NDVar) if isinstance(meg, NDVar) else isinstance(stim[0], NDVar)
+
+    # noise covariance
+    if isinstance(noise, NDVar):
+        er = noise.get_data(('sensor', 'time'))
+        noise_cov = np.dot(er, er.T) / er.shape[1]
+    elif isinstance(noise, Covariance):
+        # check for channel mismatch
+        chs_noise = set(noise.ch_names)
+        chs_data = set(ds.sensor_dim.names)
+        chs_both = sorted(chs_noise.intersection(chs_data))
+        if len(chs_both) < len(chs_data):
+            missing = sorted(chs_data.difference(chs_noise))
+            raise NotImplementedError(f"Noise covariance is missing data for sensors {', '.join(missing)}")
+        else:
+            assert np.all(ds.sensor_dim.names == chs_both)
+        if len(chs_both) < len(chs_noise):
+            index = np.array([noise.ch_names.index(ch) for ch in chs_both])
+            noise_cov = noise.data[index[:, np.newaxis], index]
+        else:
+            assert noise.ch_names == chs_both
+            noise_cov = noise.data
+    elif isinstance(noise, np.ndarray):
+        n = len(ds.sensor_dim)
+        if noise.shape == (n, n):
+            noise_cov = noise
+        else:
+            raise ValueError(f'noise = array of shape {noise.shape}; should be {(n, n)}')
+    else:
+        raise TypeError(f'noise={noise!r}')
+
+    # Regularizer Choice
+    if isinstance(mu, (tuple, list, np.ndarray)):
+        if len(mu) > 1:
+            mus = mu
+            do_crossvalidation = True
+        else:
+            mus = None
+            do_crossvalidation = False
+    elif isinstance(mu, float):
+        mus = None
+        do_crossvalidation = False
+    elif mu == 'auto':
+        mus = 'auto'
+        do_crossvalidation = True
+    else:
+        raise ValueError(f"invalid mu={mu!r}, supports tuple, list, np.ndarray or scalar float"
+                         f"optionally, may be left 'auto' if not sure!")
+
+    if lead_field.get_dim('sensor') != ds.sensor_dim:
+        lead_field = lead_field.sub(sensor=ds.sensor_dim)
+
+    model = DstRF(lead_field, noise_cov, n_iter=n_iter, n_iterc=n_iterc, n_iterf=n_iterf)
+    model.fit(ds, mu, do_crossvalidation, tol, verbose, mus=mus, n_splits=n_splits,
+              n_workers=n_workers, use_ES=use_ES, ** kwargs)
+    return model
+
+
+def iter_data(megs, stims):
+    """Iterate over data as ``meg, (stim1, ...)`` tuples"""
+    for meg, stim in zip(megs, stims):
+        if meg.has_case:
+            # assume stim has case too
+            if isinstance(stim, NDVar):
+                # single stim
+                assert stim.has_case and len(stim) == len(meg)
+                for meg_trial, stim_trial in zip(meg, stim):
+                    yield meg_trial, (stim_trial,)
+            else:
+                # sequence stim
+                assert all(s.has_case for s in stim)
+                assert all(len(s) == len(meg) for s in stim)
+                for meg_trial, *stims_trial in zip(meg, *stim):
+                    yield meg_trial, stims_trial
+        elif isinstance(stim, NDVar):
+            yield meg, (stim,)
+        else:
+            yield meg, stim
+
+
+def get_scaling(stims, normalize):
+    temp_m = []
+    temp_s = []
+    for stim_ in stims:
+        m = _get_baseline(stim_)
+        temp_m.append(m)
+    m = np.array(temp_m).mean(axis=0)
+
+    for stim_ in stims:
+        s = _get_scale(stim_, m, normalize)
+        temp_s.append(s)
+    temp_s = np.array(temp_s)
+
+    if normalize == 'l1':
+        scaling = temp_s.mean(axis=0)
+    else:
+        scaling = (temp_s ** 2).mean(axis=0) ** 0.5
+
+    return m, scaling
+
+
+
+def _get_baseline(stim):
+    if isinstance(stim, NDVar):
+        stim = [stim, ]
+    m = np.zeros(len(stim))
+    for i, stim_ in enumerate(stim):
+        m[i] = stim_.mean()
+    return m
+
+
+def _get_scale(stim, baseline, normalize):
+    if isinstance(stim, NDVar):
+        stim = [stim, ]
+    scaling = np.zeros(len(stim))
+    for i, (stim_, m) in enumerate(zip(stim, baseline)):
+        if normalize == 'l1':
+            temp = (stim_ - m).abs().mean('time')
+            if stim_.has_case:
+                scaling[i] = temp.mean()
+            else:
+                scaling[i] = temp
+        else:
+            temp = ((stim_ - m) ** 2).mean('time')
+            if stim_.has_case:
+                scaling[i] = temp.mean() ** 0.5
+            else:
+                scaling[i] = temp ** 0.5
+    return scaling